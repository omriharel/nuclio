/*
Copyright 2017 The Nuclio Authors.

Licensed under the Apache License, Version 2.0 (the "License");
you may not use this file except in compliance with the License.
You may obtain a copy of the License at

    http://www.apache.org/licenses/LICENSE-2.0

Unless required by applicable law or agreed to in writing, software
distributed under the License is distributed on an "AS IS" BASIS,
WITHOUT WARRANTIES OR CONDITIONS OF ANY KIND, either express or implied.
See the License for the specific language governing permissions and
limitations under the License.
*/

package functionconfig

import (
	"strings"

	"k8s.io/api/core/v1"
)

// DataBinding holds configuration for a databinding
type DataBinding struct {
	Name       string            `json:"name,omitempty"`
	Class      string            `json:"class"`
	Kind       string            `json:"kind"`
	URL        string            `json:"url"`
	Path       string            `json:"path,omitempty"`
	Query      string            `json:"query,omitempty"`
	Secret     string            `json:"secret,omitempty"`
	Attributes map[string]string `json:"attributes,omitempty"`
}

// Checkpoint is a partition checkpoint
type Checkpoint *string

// Partition is a partition information
type Partition struct {
	ID         string     `json:"id"`
	Checkpoint Checkpoint `json:"checkpoint,omitempty"`
}

// VolumeAndMount stores simple volume and mount
type Volume struct {
	Volume      v1.Volume      `json:"volume,omitempty"`
	VolumeMount v1.VolumeMount `json:"volumeMount,omitempty"`
}

// Trigger holds configuration for a trigger
type Trigger struct {
	Class       string            `json:"class"`
	Kind        string            `json:"kind"`
	Disabled    bool              `json:"disabled,omitempty"`
	MaxWorkers  int               `json:"maxWorkers,omitempty"`
	URL         string            `json:"url,omitempty"`
	Paths       []string          `json:"paths,omitempty"`
	User        string            `json:"user,omitempty"`
	Secret      string            `json:"secret,omitempty"`
	Partitions  []Partition       `json:"partitions,omitempty"`
	Annotations map[string]string `json:"annotations,omitempty"`

	// Dealer Information
	TotalTasks        int `json:"total_tasks,omitempty"`
	MaxTaskAllocation int `json:"max_task_allocation,omitempty"`

	// General attributes
	Attributes map[string]interface{} `json:"attributes,omitempty"`
}

// GetTriggersByKind returns a map of triggers by their kind
func GetTriggersByKind(triggers map[string]Trigger, kind string) map[string]Trigger {
	matchingTrigger := map[string]Trigger{}

	for triggerName, trigger := range triggers {
		if trigger.Kind == kind {
			matchingTrigger[triggerName] = trigger
		}
	}

	return matchingTrigger
}

// GetIngressesFromTriggers returns all ingresses from a map of triggers
func GetIngressesFromTriggers(triggers map[string]Trigger) map[string]Ingress {
	ingresses := map[string]Ingress{}

	for _, trigger := range GetTriggersByKind(triggers, "http") {

		// if there are attributes
		if encodedIngresses, found := trigger.Attributes["ingresses"]; found {

			// iterate over the encoded ingresses map and created ingress structures
			for encodedIngressName, encodedIngress := range encodedIngresses.(map[string]interface{}) {
				encodedIngressMap := encodedIngress.(map[string]interface{})

				ingress := Ingress{}

				// try to convert host
				if host, ok := encodedIngressMap["host"].(string); ok {
					ingress.Host = host
				}

				// try to convert paths - this can arrive as []string or []interface{}
				switch typedPaths := encodedIngressMap["paths"].(type) {
				case []string:
					ingress.Paths = typedPaths
				case []interface{}:
					for _, path := range typedPaths {
						ingress.Paths = append(ingress.Paths, path.(string))
					}
				}

				ingresses[encodedIngressName] = ingress
			}
		}
	}

	return ingresses
}

// Ingress holds configuration for an ingress - an entity that can route HTTP requests
// to the function
type Ingress struct {
	Host  string   `json:"host,omitempty"`
	Paths []string `json:"paths,omitempty"`
}

// LoggerSink overrides the default platform configuration for function loggers
type LoggerSink struct {
	Level string `json:"level,omitempty"`
	Sink  string `json:"sink,omitempty"`
}

// Platform holds platform specific attributes
type Platform struct {
	Attributes map[string]interface{} `json:"attributes,omitempty"`
}

// Build holds all configuration parameters related to building a function
type Build struct {
	Path               string                 `json:"path,omitempty"`
	FunctionSourceCode string                 `json:"functionSourceCode,omitempty"`
	FunctionConfigPath string                 `json:"functionConfigPath,omitempty"`
	TempDir            string                 `json:"tempDir,omitempty"`
	Registry           string                 `json:"registry,omitempty"`
	Image              string                 `json:"image,omitempty"`
	NoBaseImagesPull   bool                   `json:"noBaseImagesPull,omitempty"`
	NoCache            bool                   `json:"noCache,omitempty"`
	NoCleanup          bool                   `json:"noCleanup,omitempty"`
	BaseImage          string                 `json:"baseImage,omitempty"`
	Commands           []string               `json:"commands,omitempty"`
	ScriptPaths        []string               `json:"scriptPaths,omitempty"`
	AddedObjectPaths   map[string]string      `json:"addedPaths,omitempty"`
	Dependencies       []string               `json:"dependencies,omitempty"`
	OnbuildImage       string                 `json:"onbuildImage,omitempty"`
	Offline            bool                   `json:"offline,omitempty"`
<<<<<<< HEAD
	RuntimeAttributes  map[string]interface{} `json:"runtimeAttributes,omitempty"`
=======
	RuntimeAttributes  map[string]interface{} `json:"offline,omitempty"`
	CodeEntryType      string                 `json:"codeEntryType,omitempty"`
>>>>>>> 7ef6a728
}

// Spec holds all parameters related to a function's configuration
type Spec struct {
	Description       string                  `json:"description,omitempty"`
	Disabled          bool                    `json:"disable,omitempty"`
	Publish           bool                    `json:"publish,omitempty"`
	Handler           string                  `json:"handler,omitempty"`
	Runtime           string                  `json:"runtime,omitempty"`
	Env               []v1.EnvVar             `json:"env,omitempty"`
	Resources         v1.ResourceRequirements `json:"resources,omitempty"`
	Image             string                  `json:"image,omitempty"`
	ImageHash         string                  `json:"imageHash,omitempty"`
	Replicas          int                     `json:"replicas,omitempty"`
	MinReplicas       int                     `json:"minReplicas,omitempty"`
	MaxReplicas       int                     `json:"maxReplicas,omitempty"`
	TargetCPU         int                     `json:"targetCPU,omitempty"`
	DataBindings      map[string]DataBinding  `json:"dataBindings,omitempty"`
	Triggers          map[string]Trigger      `json:"triggers,omitempty"`
	Volumes           []Volume                `json:"volumes,omitempty"`
	Version           int                     `json:"version,omitempty"`
	Alias             string                  `json:"alias,omitempty"`
	Build             Build                   `json:"build,omitempty"`
	RunRegistry       string                  `json:"runRegistry,omitempty"`
	RuntimeAttributes map[string]interface{}  `json:"runtimeAttributes,omitempty"`
	LoggerSinks       []LoggerSink            `json:"loggerSinks,omitempty"`
	DealerURI         string                  `json:"dealer_uri,omitempty"`
	Platform          Platform                `json:"platform,omitempty"`
}

// to appease k8s
func (s *Spec) DeepCopyInto(out *Spec) {

	// TODO: proper deep copy
	*out = *s
}

func (s *Spec) GetRuntimeNameAndVersion() (string, string) {
	runtimeAndVersion := strings.Split(s.Runtime, ":")

	switch len(runtimeAndVersion) {
	case 1:
		return runtimeAndVersion[0], ""
	case 2:
		return runtimeAndVersion[0], runtimeAndVersion[1]
	default:
		return "", ""
	}
}

func (s *Spec) GetHTTPPort() int {
	if s.Triggers == nil {
		return 0
	}

	for _, trigger := range s.Triggers {
		if trigger.Kind == "http" {
			httpPort, httpPortValid := trigger.Attributes["port"]
			if httpPortValid {
				switch typedHTTPPort := httpPort.(type) {
				case uint64:
					return int(typedHTTPPort)
				case float64:
					return int(typedHTTPPort)
				case int:
					return typedHTTPPort
				}
			}
		}
	}

	return 0
}

// Meta identifies a function
type Meta struct {
	Name        string            `json:"name,omitempty"`
	Namespace   string            `json:"namespace,omitempty"`
	Labels      map[string]string `json:"labels,omitempty"`
	Annotations map[string]string `json:"annotations,omitempty"`
}

func (m *Meta) GetUniqueID() string {
	return m.Namespace + ":" + m.Name
}

// Config holds the configuration of a function - meta and spec
type Config struct {
	Meta Meta `json:"metadata,omitempty"`
	Spec Spec `json:"spec,omitempty"`
}

// NewConfig creates a new configuration structure
func NewConfig() *Config {
	return &Config{
		Meta: Meta{
			Namespace: "default",
		},
		Spec: Spec{
			Replicas: 1,
		},
	}
}

type FunctionState string

const (
	FunctionStateWaitingForBuild                 FunctionState = "waitingForBuild"
	FunctionStateBuilding                        FunctionState = "building"
	FunctionStateWaitingForResourceConfiguration FunctionState = "waitingForResourceConfiguration"
	FunctionStateConfiguringResources            FunctionState = "configuringResources"
	FunctionStateReady                           FunctionState = "ready"
	FunctionStateError                           FunctionState = "error"
)

// Status holds the status of the function
type Status struct {
	State    FunctionState            `json:"state,omitempty"`
	Message  string                   `json:"message,omitempty"`
	Logs     []map[string]interface{} `json:"logs,omitempty"`
	HTTPPort int                      `json:"httpPort,omitempty"`
}

// to appease k8s
func (s *Status) DeepCopyInto(out *Status) {

	// TODO: proper deep copy
	*out = *s
}

// ConfigWithStatus holds the config and status of a function
type ConfigWithStatus struct {
	Config
	Status Status `json:"status,omitempty"`
}<|MERGE_RESOLUTION|>--- conflicted
+++ resolved
@@ -157,12 +157,8 @@
 	Dependencies       []string               `json:"dependencies,omitempty"`
 	OnbuildImage       string                 `json:"onbuildImage,omitempty"`
 	Offline            bool                   `json:"offline,omitempty"`
-<<<<<<< HEAD
 	RuntimeAttributes  map[string]interface{} `json:"runtimeAttributes,omitempty"`
-=======
-	RuntimeAttributes  map[string]interface{} `json:"offline,omitempty"`
 	CodeEntryType      string                 `json:"codeEntryType,omitempty"`
->>>>>>> 7ef6a728
 }
 
 // Spec holds all parameters related to a function's configuration
