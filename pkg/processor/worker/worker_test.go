--- conflicted
+++ resolved
@@ -45,16 +45,15 @@
 	return nil
 }
 
-<<<<<<< HEAD
 func (mr *MockRuntime) MarkReady() {
 }
 
 func (mr *MockRuntime) Ready() bool {
 	return true
-=======
+}
+
 func (mr *MockRuntime) GetConfiguration() *runtime.Configuration {
 	return nil
->>>>>>> c320e4c0
 }
 
 type WorkerTestSuite struct {
