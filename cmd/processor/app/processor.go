/*
Copyright 2017 The Nuclio Authors.

Licensed under the Apache License, Version 2.0 (the "License");
you may not use this file except in compliance with the License.
You may obtain a copy of the License at

    http://www.apache.org/licenses/LICENSE-2.0

Unless required by applicable law or agreed to in writing, software
distributed under the License is distributed on an "AS IS" BASIS,
WITHOUT WARRANTIES OR CONDITIONS OF ANY KIND, either express or implied.
See the License for the specific language governing permissions and
limitations under the License.
*/

package app

import (
	"os"

	"github.com/nuclio/nuclio/pkg/errors"
	"github.com/nuclio/nuclio/pkg/functionconfig"
	"github.com/nuclio/nuclio/pkg/platformconfig"
	"github.com/nuclio/nuclio/pkg/processor"
	"github.com/nuclio/nuclio/pkg/processor/config"
	// load all data bindings
	_ "github.com/nuclio/nuclio/pkg/processor/databinding/eventhub"
	_ "github.com/nuclio/nuclio/pkg/processor/databinding/v3io"
	"github.com/nuclio/nuclio/pkg/processor/runtime"
	// load all runtimes
	_ "github.com/nuclio/nuclio/pkg/processor/runtime/golang"
	_ "github.com/nuclio/nuclio/pkg/processor/runtime/nodejs"
	_ "github.com/nuclio/nuclio/pkg/processor/runtime/python"
	_ "github.com/nuclio/nuclio/pkg/processor/runtime/shell"
	"github.com/nuclio/nuclio/pkg/processor/statistics"
	"github.com/nuclio/nuclio/pkg/processor/status"
	"github.com/nuclio/nuclio/pkg/processor/trigger"
	// load all triggers
	_ "github.com/nuclio/nuclio/pkg/processor/trigger/cron"
	_ "github.com/nuclio/nuclio/pkg/processor/trigger/eventhubs"
	_ "github.com/nuclio/nuclio/pkg/processor/trigger/http"
	_ "github.com/nuclio/nuclio/pkg/processor/trigger/kafka"
	_ "github.com/nuclio/nuclio/pkg/processor/trigger/kinesis"
	_ "github.com/nuclio/nuclio/pkg/processor/trigger/nats"
	_ "github.com/nuclio/nuclio/pkg/processor/trigger/poller/v3ioitempoller"
	_ "github.com/nuclio/nuclio/pkg/processor/trigger/rabbitmq"
	"github.com/nuclio/nuclio/pkg/processor/webadmin"
	"github.com/nuclio/nuclio/pkg/processor/worker"

	"github.com/nuclio/logger"
	"github.com/nuclio/zap"
)

// Processor is responsible to process events
type Processor struct {
<<<<<<< HEAD
	logger         nuclio.Logger
	functionLogger nuclio.Logger
	workers        []*worker.Worker
=======
	logger         logger.Logger
	functionLogger logger.Logger
	workers        []worker.Worker
>>>>>>> c320e4c0
	triggers       []trigger.Trigger
	webAdminServer *webadmin.Server
	metricsPushers []*statistics.MetricPusher
}

// NewProcessor returns a new Processor
func NewProcessor(configurationPath string, platformConfigurationPath string) (*Processor, error) {
	var err error

	newProcessor := &Processor{}

	// read platform configuration
	platformConfiguration, platformConfigurationFileRead, err := newProcessor.readPlatformConfiguration(platformConfigurationPath)
	if err != nil {
		return nil, errors.New("Failed to read platform configuration")
	}

	// create loggers for both the processor and the function invoked by the processor - they may
	// be headed to two different places
	newProcessor.logger,
		newProcessor.functionLogger,
		err = newProcessor.createLoggers(platformConfiguration)

	if err != nil {
		return nil, errors.New("Failed to create logger")
	}

	// log whether we're running a default configuration
	if !platformConfigurationFileRead {
		newProcessor.logger.WarnWith("Platform configuration not found, using defaults", "path", platformConfigurationPath)
	}

	processorConfiguration, err := newProcessor.readConfiguration(configurationPath)
	if err != nil {
		return nil, err
	}

	// create triggers
	newProcessor.triggers, err = newProcessor.createTriggers(processorConfiguration)
	if err != nil {
		return nil, errors.Wrap(err, "Failed to create triggers")
	}

	// create the web interface
	newProcessor.webAdminServer, err = newProcessor.createWebAdminServer(platformConfiguration)
	if err != nil {
		return nil, errors.Wrap(err, "Failed to create web interface server")
	}

	// create metric pusher
	newProcessor.metricsPushers, err = newProcessor.createMetricPushers(platformConfiguration)
	if err != nil {
		return nil, errors.Wrap(err, "Failed to create metric pusher")
	}

	// initialize the slice of workers
	newProcessor.workers = make([]*worker.Worker, 0)

	return newProcessor, nil
}

// Start starts the processor
func (p *Processor) Start() error {

	// iterate over all triggers and start them
	for _, trigger := range p.triggers {
		trigger.Start(nil)

		// add each trigger's workers to the processor's workers slice
		p.workers = append(p.workers, trigger.GetWorkers()...)
	}

	// start the web interface
	err := p.webAdminServer.Start()
	if err != nil {
		return errors.Wrap(err, "Failed to start web interface")
	}

	// start pushing metrics
	for _, metricPusher := range p.metricsPushers {
		err := metricPusher.Start()
		if err != nil {
			return errors.Wrap(err, "Failed to start metric pushing")
		}
	}

	// TODO: shutdown
	select {}
}

// get triggers
func (p *Processor) GetTriggers() []trigger.Trigger {
	return p.triggers
}

// get workers
func (p *Processor) GetWorkers() []*worker.Worker {
	return p.workers
}

// returns the processor's status based on its workers' readiness
func (p *Processor) GetStatus() status.Status {

	// if any worker isn't ready yet, return initializing
	for _, worker := range p.workers {
		if !worker.Ready() {
			return status.Initializing
		}
	}

	// otherwise we're ready
	return status.Ready
}

func (p *Processor) readConfiguration(configurationPath string) (*processor.Configuration, error) {
	var processorConfiguration processor.Configuration

	processorConfigurationReader, err := processorconfig.NewReader()
	if err != nil {
		return nil, errors.Wrap(err, "Failed to create configuration file reader")
	}

	functionconfigFile, err := os.Open(configurationPath)
	if err != nil {
		return nil, errors.Wrap(err, "Failed to open configuration file")
	}

	if err := processorConfigurationReader.Read(functionconfigFile, &processorConfiguration); err != nil {
		return nil, errors.Wrap(err, "Failed to open configuration file")
	}

	return &processorConfiguration, nil
}

func (p *Processor) readPlatformConfiguration(configurationPath string) (*platformconfig.Configuration, bool, error) {
	var platformConfiguration platformconfig.Configuration

	platformConfigurationReader, err := platformconfig.NewReader()
	if err != nil {
		return nil, false, errors.Wrap(err, "Failed to create platform configuration reader")
	}

	// if there's no configuration file, return a default configuration. otherwise try to parse it
	platformConfigurationFile, err := os.Open(configurationPath)
	if err != nil {
		return p.getDefaultPlatformConfiguration(), false, nil
	}

	if err := platformConfigurationReader.Read(platformConfigurationFile, "yaml", &platformConfiguration); err != nil {
		return nil, false, errors.Wrap(err, "Failed to open configuration file")
	}

	return &platformConfiguration, true, nil
}

// returns the processor logger and the function logger. For now, they are one of the same
func (p *Processor) createLoggers(platformConfiguration *platformconfig.Configuration) (logger.Logger, logger.Logger, error) {
	newLogger, err := nucliozap.NewNuclioZapCmd("processor", nucliozap.DebugLevel)

	// TODO: create the loggers from configuration
	return newLogger, newLogger, err
}

func (p *Processor) createTriggers(processorConfiguration *processor.Configuration) ([]trigger.Trigger, error) {
	var triggers []trigger.Trigger

	for triggerName, triggerConfiguration := range processorConfiguration.Spec.Triggers {

		// create an event source based on event source configuration and runtime configuration
		triggerInstance, err := trigger.RegistrySingleton.NewTrigger(p.logger,
			triggerConfiguration.Kind,
			triggerName,
			&triggerConfiguration,
			&runtime.Configuration{
				Configuration:  processorConfiguration,
				FunctionLogger: p.functionLogger,
			})

		if err != nil {
			return nil, errors.Wrapf(err, "Failed to create triggers")
		}

		// append to triggers (can be nil - ignore unknown triggers)
		if triggerInstance != nil {
			triggers = append(triggers, triggerInstance)
		}
	}

	// create default event source, given the triggers already created by configuration
	defaultTriggers, err := p.createDefaultTriggers(processorConfiguration, triggers)
	if err != nil {
		return nil, errors.Wrap(err, "Failed to create default triggers")
	}

	// augment with default triggers, if any were created
	triggers = append(triggers, defaultTriggers...)

	return triggers, nil
}

func (p *Processor) createDefaultTriggers(processorConfiguration *processor.Configuration,
	existingTriggers []trigger.Trigger) ([]trigger.Trigger, error) {
	createdTriggers := []trigger.Trigger{}

	// if there's already an http event source in the list of existing, do nothing
	if p.hasHTTPTrigger(existingTriggers) {
		return createdTriggers, nil
	}

	httpTrigger, err := p.createDefaultHTTPTrigger(processorConfiguration)
	if err != nil {
		return nil, errors.Wrap(err, "Failed to create default HTTP event source")
	}

	return append(createdTriggers, httpTrigger), nil
}

func (p *Processor) hasHTTPTrigger(triggers []trigger.Trigger) bool {
	for _, existingTrigger := range triggers {
		if existingTrigger.GetKind() == "http" {
			return true
		}
	}

	return false
}

func (p *Processor) createDefaultHTTPTrigger(processorConfiguration *processor.Configuration) (trigger.Trigger, error) {
	defaultHTTPTriggerConfiguration := functionconfig.Trigger{
		Class:      "sync",
		Kind:       "http",
		MaxWorkers: 1,
		URL:        ":8080",
	}

	p.logger.DebugWith("Creating default HTTP event source",
		"configuration", &defaultHTTPTriggerConfiguration)

	return trigger.RegistrySingleton.NewTrigger(p.logger,
		"http",
		"http",
		&defaultHTTPTriggerConfiguration,
		&runtime.Configuration{
			Configuration:  processorConfiguration,
			FunctionLogger: p.functionLogger,
		})
}

func (p *Processor) createWebAdminServer(platformConfiguration *platformconfig.Configuration) (*webadmin.Server, error) {

	// create the server
	return webadmin.NewServer(p.logger, p, &platformConfiguration.WebAdmin)
}

func (p *Processor) createMetricPushers(platformConfiguration *platformconfig.Configuration) ([]*statistics.MetricPusher, error) {
	metricSinks, err := platformConfiguration.GetFunctionMetricSinks()
	if err != nil {
		return nil, errors.Wrap(err, "Failed to get function metric sinks")
	}

	var metricPushers []*statistics.MetricPusher

	for _, metricSink := range metricSinks {
		metricPusher, err := statistics.NewMetricPusher(p.logger, p, &metricSink)
		if err != nil {
			return nil, errors.Wrap(err, "Failed to create metric pusher")
		}

		metricPushers = append(metricPushers, metricPusher)
	}

	if len(metricPushers) == 0 {
		p.logger.Warn("No metric sinks configured, metrics will not be published")
	}

	return metricPushers, nil
}

func (p *Processor) getDefaultPlatformConfiguration() *platformconfig.Configuration {
	return &platformconfig.Configuration{
		WebAdmin: platformconfig.WebServer{
			Enabled:       true,
			ListenAddress: ":8081",
		},
		Logger: platformconfig.Logger{

			// create an stdout sink and bind everything to it @ debug level
			Sinks: map[string]platformconfig.LoggerSink{
				"stdout": {Driver: "stdout"},
			},

			System: []platformconfig.LoggerSinkBinding{
				{Level: "debug", Sink: "stdout"},
			},

			Functions: []platformconfig.LoggerSinkBinding{
				{Level: "debug", Sink: "stdout"},
			},
		},
	}
}<|MERGE_RESOLUTION|>--- conflicted
+++ resolved
@@ -54,15 +54,9 @@
 
 // Processor is responsible to process events
 type Processor struct {
-<<<<<<< HEAD
-	logger         nuclio.Logger
-	functionLogger nuclio.Logger
-	workers        []*worker.Worker
-=======
 	logger         logger.Logger
 	functionLogger logger.Logger
-	workers        []worker.Worker
->>>>>>> c320e4c0
+	workers        []*worker.Worker
 	triggers       []trigger.Trigger
 	webAdminServer *webadmin.Server
 	metricsPushers []*statistics.MetricPusher
